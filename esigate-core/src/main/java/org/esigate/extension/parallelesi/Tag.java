--- conflicted
+++ resolved
@@ -1,4 +1,3 @@
-<<<<<<< HEAD
 /* 
  * Licensed under the Apache License, Version 2.0 (the "License");
  * you may not use this file except in compliance with the License.
@@ -85,93 +84,4 @@
         return openClosed;
     }
 
-}
-=======
-/* 
- * Licensed under the Apache License, Version 2.0 (the "License");
- * you may not use this file except in compliance with the License.
- * You may obtain a copy of the License at
- *
- * http://www.apache.org/licenses/LICENSE-2.0
- *
- * Unless required by applicable law or agreed to in writing, software
- * distributed under the License is distributed on an "AS IS" BASIS,
- * WITHOUT WARRANTIES OR CONDITIONS OF ANY KIND, either express or implied.
- * See the License for the specific language governing permissions and
- * limitations under the License.
- *
- */
-package org.esigate.extension.parallelesi;
-
-import java.util.Collections;
-import java.util.HashMap;
-import java.util.Map;
-import java.util.regex.Matcher;
-import java.util.regex.Pattern;
-
-final class Tag {
-    private static final Pattern TAG_CLOSE_PATTERN = Pattern.compile("\\A</([\\S]*)[\\s]*>\\z");
-    private static final Pattern TAG_START_PATTERN = Pattern.compile("\\A<([\\S]*)[\\s|>]");
-    private static final Pattern ATTRIBUTE_PATTERN = Pattern.compile("([^\\s=]+)\\s*=\\s*('[^']*'|\"[^\"]*\")");
-    private static final Pattern AUTO_CLOSE_TAG = Pattern.compile("/[\\s]*>\\z");
-
-    private final String name;
-    private final Map<String, String> attributes;
-    private final boolean closing;
-    private final boolean openClosed;
-
-    public static Tag create(String tag) {
-        // check for close tag pattern firs as '/' is included into '\S' regexp in TAG_START_PATTERN
-        Matcher closeMatcher = TAG_CLOSE_PATTERN.matcher(tag);
-        if (closeMatcher.find()) {
-            String name = closeMatcher.group(1);
-            Map<String, String> attributes = Collections.emptyMap();
-
-            return new Tag(name, true, false, attributes);
-        }
-
-        Matcher startMatcher = TAG_START_PATTERN.matcher(tag);
-        if (startMatcher.find()) {
-            String name = startMatcher.group(1);
-
-            Map<String, String> attributes = new HashMap<String, String>();
-            Matcher attributesMatcher = ATTRIBUTE_PATTERN.matcher(tag);
-            while (attributesMatcher.find()) {
-                // attributesMatcher.group(2) matches to the attribute value including surrounded quotes
-                attributes.put(attributesMatcher.group(1),
-                        tag.substring(attributesMatcher.start(2) + 1, attributesMatcher.end(2) - 1));
-            }
-            boolean openClosed = AUTO_CLOSE_TAG.matcher(tag).find();
-
-            return new Tag(name, false, openClosed, attributes);
-        }
-
-        throw new IllegalArgumentException("invalid tag string: '" + tag + "'");
-        // return null;
-    }
-
-    private Tag(String name, boolean closing, boolean openClosed, Map<String, String> attributes) {
-        this.name = name;
-        this.closing = closing;
-        this.openClosed = openClosed;
-        this.attributes = attributes;
-    }
-
-    public String getName() {
-        return name;
-    }
-
-    public String getAttribute(String name) {
-        return attributes.get(name);
-    }
-
-    public boolean isClosing() {
-        return closing;
-    }
-
-    public boolean isOpenClosed() {
-        return openClosed;
-    }
-
-}
->>>>>>> 5f5c58c6
+}