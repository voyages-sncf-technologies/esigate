--- conflicted
+++ resolved
@@ -54,13 +54,8 @@
     private int maxThreads;
     private int idle;
     private Executor executor;
-<<<<<<< HEAD
-   public static final String[] CAPABILITIES = new String[] {"ESI/1.0", "ESI-Inline/1.0", "X-ESI-Fragment/1.0",
-            "X-ESI-Replace/1.0", "X-ESI-XSLT/1.0", "ESIGATE/4.0"};
-=======
-    static final String[] CAPABILITIES = new String[] { "ESI/1.0", "ESI-Inline/1.0", "X-ESI-Fragment/1.0",
+    public static final String[] CAPABILITIES = new String[] { "ESI/1.0", "ESI-Inline/1.0", "X-ESI-Fragment/1.0",
             "X-ESI-Replace/1.0", "X-ESI-XSLT/1.0", "ESIGATE/4.0" };
->>>>>>> 5f5c58c6
 
     @Override
     public boolean event(EventDefinition id, Event event) {
