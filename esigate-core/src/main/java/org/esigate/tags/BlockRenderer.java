<<<<<<< HEAD
/* 
 * Licensed under the Apache License, Version 2.0 (the "License");
 * you may not use this file except in compliance with the License.
 * You may obtain a copy of the License at
 *
 * http://www.apache.org/licenses/LICENSE-2.0
 *
 * Unless required by applicable law or agreed to in writing, software
 * distributed under the License is distributed on an "AS IS" BASIS,
 * WITHOUT WARRANTIES OR CONDITIONS OF ANY KIND, either express or implied.
 * See the License for the specific language governing permissions and
 * limitations under the License.
 *
 */

package org.esigate.tags;

import java.io.IOException;
import java.io.Writer;
import java.util.regex.Pattern;

import org.esigate.HttpErrorPage;
import org.esigate.Renderer;
import org.esigate.impl.DriverRequest;
import org.esigate.parser.Parser;
import org.slf4j.Logger;
import org.slf4j.LoggerFactory;

/**
 * Block renderer.<br/>
 * 
 * Extracts data between <code>&lt;!--$beginblock$myblock$--&gt;</code> and <code>&lt;!--$endblock$myblock$--&gt;</code>
 * separators
 * 
 * @author Stanislav Bernatskyi
 * @author Francois-Xavier Bonnet
 */
public class BlockRenderer implements Renderer, Appendable {
    private static final Logger LOG = LoggerFactory.getLogger(BlockRenderer.class);
    private static final Pattern PATTERN = Pattern.compile("<!--\\$[^>]*\\$-->");

    private final Parser parser = new Parser(PATTERN, BlockElement.TYPE);
    private final String page;
    private final String name;
    private boolean write;
    private Writer out;

    public void setWrite(boolean write) {
        this.write = write;
    }

    public String getName() {
        return name;
    }

    public BlockRenderer(String name, String page) {
        this.name = name;
        this.page = page;
        if (name == null) {
            write = true;
        } else {
            write = false;
        }
    }

    /** {@inheritDoc} */
    @Override
    public void render(DriverRequest httpRequest, String content, Writer pOut) throws IOException, HttpErrorPage {
        LOG.debug("Rendering block " + name + " in page " + page);
        this.out = pOut;
        if (content == null) {
            return;
        }
        if (name == null) {
            out.write(content);
        } else {
            parser.parse(content, this);
        }
    }

    @Override
    public Appendable append(CharSequence csq) throws IOException {
        if (write) {
            out.append(csq);
        }
        return this;
    }

    @Override
    public Appendable append(char c) throws IOException {
        if (write) {
            out.append(c);
        }
        return this;
    }

    @Override
    public Appendable append(CharSequence csq, int start, int end) throws IOException {
        if (write) {
            out.append(csq, start, end);
        }
        return this;
    }

}
=======
/* 
 * Licensed under the Apache License, Version 2.0 (the "License");
 * you may not use this file except in compliance with the License.
 * You may obtain a copy of the License at
 *
 * http://www.apache.org/licenses/LICENSE-2.0
 *
 * Unless required by applicable law or agreed to in writing, software
 * distributed under the License is distributed on an "AS IS" BASIS,
 * WITHOUT WARRANTIES OR CONDITIONS OF ANY KIND, either express or implied.
 * See the License for the specific language governing permissions and
 * limitations under the License.
 *
 */

package org.esigate.tags;

import java.io.IOException;
import java.io.Writer;
import java.util.regex.Pattern;

import org.esigate.HttpErrorPage;
import org.esigate.Renderer;
import org.esigate.impl.DriverRequest;
import org.esigate.parser.Parser;
import org.slf4j.Logger;
import org.slf4j.LoggerFactory;

/**
 * Block renderer.<br/>
 * 
 * Extracts data between <code>&lt;!--$beginblock$myblock$--&gt;</code> and <code>&lt;!--$endblock$myblock$--&gt;</code>
 * separators
 * 
 * @author Stanislav Bernatskyi
 * @author Francois-Xavier Bonnet
 */
public class BlockRenderer implements Renderer, Appendable {
    private static final Logger LOG = LoggerFactory.getLogger(BlockRenderer.class);
    private static final Pattern PATTERN = Pattern.compile("<!--\\$[^>]*\\$-->");

    private final Parser parser = new Parser(PATTERN, BlockElement.TYPE);
    private final String page;
    private final String name;
    private boolean write;
    private Writer out;

    public void setWrite(boolean write) {
        this.write = write;
    }

    public String getName() {
        return name;
    }

    public BlockRenderer(String name, String page) {
        this.name = name;
        this.page = page;
        if (name == null) {
            write = true;
        } else {
            write = false;
        }
    }

    /** {@inheritDoc} */
    @Override
    public void render(DriverRequest httpRequest, String content, Writer out) throws IOException, HttpErrorPage {
        LOG.debug("Rendering block " + name + " in page " + page);
        this.out = out;
        if (content == null) {
            return;
        }
        if (name == null) {
            out.write(content);
        } else {
            parser.parse(content, this);
        }
    }

    @Override
    public Appendable append(CharSequence csq) throws IOException {
        if (write) {
            out.append(csq);
        }
        return this;
    }

    @Override
    public Appendable append(char c) throws IOException {
        if (write) {
            out.append(c);
        }
        return this;
    }

    @Override
    public Appendable append(CharSequence csq, int start, int end) throws IOException {
        if (write) {
            out.append(csq, start, end);
        }
        return this;
    }

}
>>>>>>> 5f5c58c6
<|MERGE_RESOLUTION|>--- conflicted
+++ resolved
@@ -1,4 +1,3 @@
-<<<<<<< HEAD
 /* 
  * Licensed under the Apache License, Version 2.0 (the "License");
  * you may not use this file except in compliance with the License.
@@ -103,111 +102,4 @@
         return this;
     }
 
-}
-=======
-/* 
- * Licensed under the Apache License, Version 2.0 (the "License");
- * you may not use this file except in compliance with the License.
- * You may obtain a copy of the License at
- *
- * http://www.apache.org/licenses/LICENSE-2.0
- *
- * Unless required by applicable law or agreed to in writing, software
- * distributed under the License is distributed on an "AS IS" BASIS,
- * WITHOUT WARRANTIES OR CONDITIONS OF ANY KIND, either express or implied.
- * See the License for the specific language governing permissions and
- * limitations under the License.
- *
- */
-
-package org.esigate.tags;
-
-import java.io.IOException;
-import java.io.Writer;
-import java.util.regex.Pattern;
-
-import org.esigate.HttpErrorPage;
-import org.esigate.Renderer;
-import org.esigate.impl.DriverRequest;
-import org.esigate.parser.Parser;
-import org.slf4j.Logger;
-import org.slf4j.LoggerFactory;
-
-/**
- * Block renderer.<br/>
- * 
- * Extracts data between <code>&lt;!--$beginblock$myblock$--&gt;</code> and <code>&lt;!--$endblock$myblock$--&gt;</code>
- * separators
- * 
- * @author Stanislav Bernatskyi
- * @author Francois-Xavier Bonnet
- */
-public class BlockRenderer implements Renderer, Appendable {
-    private static final Logger LOG = LoggerFactory.getLogger(BlockRenderer.class);
-    private static final Pattern PATTERN = Pattern.compile("<!--\\$[^>]*\\$-->");
-
-    private final Parser parser = new Parser(PATTERN, BlockElement.TYPE);
-    private final String page;
-    private final String name;
-    private boolean write;
-    private Writer out;
-
-    public void setWrite(boolean write) {
-        this.write = write;
-    }
-
-    public String getName() {
-        return name;
-    }
-
-    public BlockRenderer(String name, String page) {
-        this.name = name;
-        this.page = page;
-        if (name == null) {
-            write = true;
-        } else {
-            write = false;
-        }
-    }
-
-    /** {@inheritDoc} */
-    @Override
-    public void render(DriverRequest httpRequest, String content, Writer out) throws IOException, HttpErrorPage {
-        LOG.debug("Rendering block " + name + " in page " + page);
-        this.out = out;
-        if (content == null) {
-            return;
-        }
-        if (name == null) {
-            out.write(content);
-        } else {
-            parser.parse(content, this);
-        }
-    }
-
-    @Override
-    public Appendable append(CharSequence csq) throws IOException {
-        if (write) {
-            out.append(csq);
-        }
-        return this;
-    }
-
-    @Override
-    public Appendable append(char c) throws IOException {
-        if (write) {
-            out.append(c);
-        }
-        return this;
-    }
-
-    @Override
-    public Appendable append(CharSequence csq, int start, int end) throws IOException {
-        if (write) {
-            out.append(csq, start, end);
-        }
-        return this;
-    }
-
-}
->>>>>>> 5f5c58c6
+}