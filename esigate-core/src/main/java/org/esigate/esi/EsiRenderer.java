<<<<<<< HEAD
/*
 * Licensed under the Apache License, Version 2.0 (the "License");
 * you may not use this file except in compliance with the License.
 * You may obtain a copy of the License at
 * 
 * http://www.apache.org/licenses/LICENSE-2.0
 * 
 * Unless required by applicable law or agreed to in writing, software
 * distributed under the License is distributed on an "AS IS" BASIS,
 * WITHOUT WARRANTIES OR CONDITIONS OF ANY KIND, either express or implied.
 * See the License for the specific language governing permissions and
 * limitations under the License.
 */

package org.esigate.esi;

import java.io.IOException;
import java.io.Writer;
import java.util.Map;
import java.util.regex.Pattern;

import org.apache.http.HttpStatus;
import org.esigate.HttpErrorPage;
import org.esigate.Parameters;
import org.esigate.Renderer;
import org.esigate.impl.DriverRequest;
import org.esigate.parser.Parser;
import org.slf4j.Logger;
import org.slf4j.LoggerFactory;

/**
 * Retrieves a resource from the provider application and parses it to find ESI tags to be replaced by contents from
 * other applications.
 * 
 * For more information about ESI language specification, see <a href="http://www.w3.org/TR/esi-lang">Edge Side
 * Include</a>
 * 
 * @author Francois-Xavier Bonnet
 */
public class EsiRenderer implements Renderer, Appendable {

    private static final Logger LOG = LoggerFactory.getLogger(EsiRenderer.class);

    private static final Pattern PATTERN = Pattern
            .compile("(<esi:\\w+((\\s+\\w+(\\s*=\\s*(?:\".*?\"|'.*?'|[^'\">\\s]+))?)+\\s*|\\s*)/?>)|(</esi:[^>]*>)");
    private static final Pattern PATTERN_COMMENTS = Pattern.compile("(<!--esi)|(-->)");

    private final Parser parser = new Parser(PATTERN, IncludeElement.TYPE, CommentElement.TYPE, RemoveElement.TYPE,
            VarsElement.TYPE, ChooseElement.TYPE, WhenElement.TYPE, OtherwiseElement.TYPE, TryElement.TYPE,
            AttemptElement.TYPE, ExceptElement.TYPE, InlineElement.TYPE, ReplaceElement.TYPE, FragmentElement.TYPE);

    private final Parser parserComments = new Parser(PATTERN_COMMENTS, Comment.TYPE);

    private Writer out;

    private Map<String, CharSequence> fragmentsToReplace;

    private final String page;

    private final String name;

    private boolean write = true;

    private boolean found = false;

    public String getName() {
        return name;
    }

    public void setWrite(boolean write) {
        this.write = write;
    }

    /**
     * Constructor used to render a complete page.
     */
    public EsiRenderer() {
        page = null;
        name = null;
    }

    /**
     * Constructor used to render a fragment Retrieves a fragment inside a page.<br />
     * 
     * Extracts html between <code>&lt;esi:fragment name="myFragment"&gt;</code> and <code>&lt;/esi:fragment&gt;</code>
     * 
     * @param page
     * @param name
     */
    public EsiRenderer(String page, String name) {
        this.page = page;
        this.name = name;
        write = false;
    }

    public Map<String, CharSequence> getFragmentsToReplace() {
        return fragmentsToReplace;
    }

    public void setFragmentsToReplace(Map<String, CharSequence> fragmentsToReplace) {
        this.fragmentsToReplace = fragmentsToReplace;
    }

    @Override
    public void render(DriverRequest originalRequest, String content, Writer pOut) throws IOException, HttpErrorPage {
        if (name != null) {
            LOG.debug("Rendering fragment {} in page {}", name, page);
        }
        this.out = pOut;
        if (content == null) {
            return;
        }

        // Pass 1. Remove esi comments
        StringBuilder contentWithoutComments = new StringBuilder(Parameters.DEFAULT_BUFFER_SIZE);
        parserComments.setHttpRequest(originalRequest);
        parserComments.parse(content, contentWithoutComments);

        // Pass 2. Process ESI
        parser.setHttpRequest(originalRequest);
        parser.parse(contentWithoutComments, this);

        if (name != null && !this.found) {
            throw new HttpErrorPage(HttpStatus.SC_BAD_GATEWAY, "Fragment " + name + " not found", "Fragment " + name
                    + " not found");
        }
    }

    @Override
    public Appendable append(CharSequence csq) throws IOException {
        if (write) {
            out.append(csq);
        }
        return this;
    }

    @Override
    public Appendable append(char c) throws IOException {
        if (write) {
            out.append(c);
        }
        return this;
    }

    @Override
    public Appendable append(CharSequence csq, int start, int end) throws IOException {
        if (write) {
            out.append(csq, start, end);
        }
        return this;
    }

    public boolean isWrite() {
        return this.write;
    }

    public void setFound(boolean found) {
        this.found = found;

    }

}
=======
/*
 * Licensed under the Apache License, Version 2.0 (the "License");
 * you may not use this file except in compliance with the License.
 * You may obtain a copy of the License at
 * 
 * http://www.apache.org/licenses/LICENSE-2.0
 * 
 * Unless required by applicable law or agreed to in writing, software
 * distributed under the License is distributed on an "AS IS" BASIS,
 * WITHOUT WARRANTIES OR CONDITIONS OF ANY KIND, either express or implied.
 * See the License for the specific language governing permissions and
 * limitations under the License.
 */

package org.esigate.esi;

import java.io.IOException;
import java.io.Writer;
import java.util.Map;
import java.util.regex.Pattern;

import org.apache.http.HttpStatus;
import org.esigate.HttpErrorPage;
import org.esigate.Parameters;
import org.esigate.Renderer;
import org.esigate.impl.DriverRequest;
import org.esigate.parser.Parser;
import org.slf4j.Logger;
import org.slf4j.LoggerFactory;

/**
 * Retrieves a resource from the provider application and parses it to find ESI tags to be replaced by contents from
 * other applications.
 * 
 * For more information about ESI language specification, see <a href="http://www.w3.org/TR/esi-lang">Edge Side
 * Include</a>
 * 
 * @author Francois-Xavier Bonnet
 */
public class EsiRenderer implements Renderer, Appendable {

    private static final Logger LOG = LoggerFactory.getLogger(EsiRenderer.class);

    private static final Pattern PATTERN = Pattern
            .compile("(<esi:\\w+((\\s+\\w+(\\s*=\\s*(?:\".*?\"|'.*?'|[^'\">\\s]+))?)+\\s*|\\s*)/?>)|(</esi:[^>]*>)");
    private static final Pattern PATTERN_COMMENTS = Pattern.compile("(<!--esi)|(-->)");

    private final Parser parser = new Parser(PATTERN, IncludeElement.TYPE, CommentElement.TYPE, RemoveElement.TYPE,
            VarsElement.TYPE, ChooseElement.TYPE, WhenElement.TYPE, OtherwiseElement.TYPE, TryElement.TYPE,
            AttemptElement.TYPE, ExceptElement.TYPE, InlineElement.TYPE, ReplaceElement.TYPE, FragmentElement.TYPE);

    private final Parser parserComments = new Parser(PATTERN_COMMENTS, Comment.TYPE);

    private Writer out;

    private Map<String, CharSequence> fragmentsToReplace;

    private final String page;

    private final String name;

    private boolean write = true;

    private boolean found = false;

    public String getName() {
        return name;
    }

    public void setWrite(boolean write) {
        this.write = write;
    }

    /**
     * Constructor used to render a complete page.
     */
    public EsiRenderer() {
        page = null;
        name = null;
    }

    /**
     * Constructor used to render a fragment Retrieves a fragment inside a page.<br />
     * 
     * Extracts html between <code>&lt;esi:fragment name="myFragment"&gt;</code> and <code>&lt;/esi:fragment&gt;</code>
     * 
     * @param page
     * @param name
     */
    public EsiRenderer(String page, String name) {
        this.page = page;
        this.name = name;
        write = false;
    }

    public Map<String, CharSequence> getFragmentsToReplace() {
        return fragmentsToReplace;
    }

    public void setFragmentsToReplace(Map<String, CharSequence> fragmentsToReplace) {
        this.fragmentsToReplace = fragmentsToReplace;
    }

    @Override
    public void render(DriverRequest originalRequest, String content, Writer out) throws IOException, HttpErrorPage {
        if (name != null) {
            LOG.debug("Rendering fragment {} in page {}", name, page);
        }
        this.out = out;
        if (content == null) {
            return;
        }

        // Pass 1. Remove esi comments
        StringBuilder contentWithoutComments = new StringBuilder(Parameters.DEFAULT_BUFFER_SIZE);
        parserComments.setHttpRequest(originalRequest);
        parserComments.parse(content, contentWithoutComments);

        // Pass 2. Process ESI
        parser.setHttpRequest(originalRequest);
        parser.parse(contentWithoutComments, this);

        if (name != null && !this.found) {
            throw new HttpErrorPage(HttpStatus.SC_BAD_GATEWAY, "Fragment " + name + " not found", "Fragment " + name
                    + " not found");
        }
    }

    @Override
    public Appendable append(CharSequence csq) throws IOException {
        if (write) {
            out.append(csq);
        }
        return this;
    }

    @Override
    public Appendable append(char c) throws IOException {
        if (write) {
            out.append(c);
        }
        return this;
    }

    @Override
    public Appendable append(CharSequence csq, int start, int end) throws IOException {
        if (write) {
            out.append(csq, start, end);
        }
        return this;
    }

    public boolean isWrite() {
        return this.write;
    }

    public void setFound(boolean found) {
        this.found = found;

    }

}
>>>>>>> 5f5c58c6
<|MERGE_RESOLUTION|>--- conflicted
+++ resolved
@@ -1,167 +1,3 @@
-<<<<<<< HEAD
-/*
- * Licensed under the Apache License, Version 2.0 (the "License");
- * you may not use this file except in compliance with the License.
- * You may obtain a copy of the License at
- * 
- * http://www.apache.org/licenses/LICENSE-2.0
- * 
- * Unless required by applicable law or agreed to in writing, software
- * distributed under the License is distributed on an "AS IS" BASIS,
- * WITHOUT WARRANTIES OR CONDITIONS OF ANY KIND, either express or implied.
- * See the License for the specific language governing permissions and
- * limitations under the License.
- */
-
-package org.esigate.esi;
-
-import java.io.IOException;
-import java.io.Writer;
-import java.util.Map;
-import java.util.regex.Pattern;
-
-import org.apache.http.HttpStatus;
-import org.esigate.HttpErrorPage;
-import org.esigate.Parameters;
-import org.esigate.Renderer;
-import org.esigate.impl.DriverRequest;
-import org.esigate.parser.Parser;
-import org.slf4j.Logger;
-import org.slf4j.LoggerFactory;
-
-/**
- * Retrieves a resource from the provider application and parses it to find ESI tags to be replaced by contents from
- * other applications.
- * 
- * For more information about ESI language specification, see <a href="http://www.w3.org/TR/esi-lang">Edge Side
- * Include</a>
- * 
- * @author Francois-Xavier Bonnet
- */
-public class EsiRenderer implements Renderer, Appendable {
-
-    private static final Logger LOG = LoggerFactory.getLogger(EsiRenderer.class);
-
-    private static final Pattern PATTERN = Pattern
-            .compile("(<esi:\\w+((\\s+\\w+(\\s*=\\s*(?:\".*?\"|'.*?'|[^'\">\\s]+))?)+\\s*|\\s*)/?>)|(</esi:[^>]*>)");
-    private static final Pattern PATTERN_COMMENTS = Pattern.compile("(<!--esi)|(-->)");
-
-    private final Parser parser = new Parser(PATTERN, IncludeElement.TYPE, CommentElement.TYPE, RemoveElement.TYPE,
-            VarsElement.TYPE, ChooseElement.TYPE, WhenElement.TYPE, OtherwiseElement.TYPE, TryElement.TYPE,
-            AttemptElement.TYPE, ExceptElement.TYPE, InlineElement.TYPE, ReplaceElement.TYPE, FragmentElement.TYPE);
-
-    private final Parser parserComments = new Parser(PATTERN_COMMENTS, Comment.TYPE);
-
-    private Writer out;
-
-    private Map<String, CharSequence> fragmentsToReplace;
-
-    private final String page;
-
-    private final String name;
-
-    private boolean write = true;
-
-    private boolean found = false;
-
-    public String getName() {
-        return name;
-    }
-
-    public void setWrite(boolean write) {
-        this.write = write;
-    }
-
-    /**
-     * Constructor used to render a complete page.
-     */
-    public EsiRenderer() {
-        page = null;
-        name = null;
-    }
-
-    /**
-     * Constructor used to render a fragment Retrieves a fragment inside a page.<br />
-     * 
-     * Extracts html between <code>&lt;esi:fragment name="myFragment"&gt;</code> and <code>&lt;/esi:fragment&gt;</code>
-     * 
-     * @param page
-     * @param name
-     */
-    public EsiRenderer(String page, String name) {
-        this.page = page;
-        this.name = name;
-        write = false;
-    }
-
-    public Map<String, CharSequence> getFragmentsToReplace() {
-        return fragmentsToReplace;
-    }
-
-    public void setFragmentsToReplace(Map<String, CharSequence> fragmentsToReplace) {
-        this.fragmentsToReplace = fragmentsToReplace;
-    }
-
-    @Override
-    public void render(DriverRequest originalRequest, String content, Writer pOut) throws IOException, HttpErrorPage {
-        if (name != null) {
-            LOG.debug("Rendering fragment {} in page {}", name, page);
-        }
-        this.out = pOut;
-        if (content == null) {
-            return;
-        }
-
-        // Pass 1. Remove esi comments
-        StringBuilder contentWithoutComments = new StringBuilder(Parameters.DEFAULT_BUFFER_SIZE);
-        parserComments.setHttpRequest(originalRequest);
-        parserComments.parse(content, contentWithoutComments);
-
-        // Pass 2. Process ESI
-        parser.setHttpRequest(originalRequest);
-        parser.parse(contentWithoutComments, this);
-
-        if (name != null && !this.found) {
-            throw new HttpErrorPage(HttpStatus.SC_BAD_GATEWAY, "Fragment " + name + " not found", "Fragment " + name
-                    + " not found");
-        }
-    }
-
-    @Override
-    public Appendable append(CharSequence csq) throws IOException {
-        if (write) {
-            out.append(csq);
-        }
-        return this;
-    }
-
-    @Override
-    public Appendable append(char c) throws IOException {
-        if (write) {
-            out.append(c);
-        }
-        return this;
-    }
-
-    @Override
-    public Appendable append(CharSequence csq, int start, int end) throws IOException {
-        if (write) {
-            out.append(csq, start, end);
-        }
-        return this;
-    }
-
-    public boolean isWrite() {
-        return this.write;
-    }
-
-    public void setFound(boolean found) {
-        this.found = found;
-
-    }
-
-}
-=======
 /*
  * Licensed under the Apache License, Version 2.0 (the "License");
  * you may not use this file except in compliance with the License.
@@ -323,5 +159,4 @@
 
     }
 
-}
->>>>>>> 5f5c58c6
+}