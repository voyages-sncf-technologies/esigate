--- conflicted
+++ resolved
@@ -33,31 +33,6 @@
  */
 public class ResponseSender {
 
-<<<<<<< HEAD
-=======
-    javax.servlet.http.Cookie rewriteCookie(Cookie src) {
-        javax.servlet.http.Cookie servletCookie = new javax.servlet.http.Cookie(src.getName(), src.getValue());
-
-        if (src.getDomain() != null) {
-            servletCookie.setDomain(src.getDomain());
-        }
-        servletCookie.setPath(src.getPath());
-        servletCookie.setSecure(src.isSecure());
-        servletCookie.setComment(src.getComment());
-        servletCookie.setVersion(src.getVersion());
-        if (src.getExpiryDate() != null) {
-            int maxAge = (int) ((src.getExpiryDate().getTime() - System.currentTimeMillis()) / 1000);
-            // According to Cookie class specification, a negative value
-            // would be considered as no value. That is not what we want!
-            if (maxAge < 0) {
-                maxAge = 0;
-            }
-            servletCookie.setMaxAge(maxAge);
-        }
-        return servletCookie;
-    }
-
->>>>>>> edec0589
     public void sendResponse(HttpResponse httpResponse, IncomingRequest httpRequest, HttpServletResponse response)
             throws IOException {
         if (response.isCommitted())
