--- conflicted
+++ resolved
@@ -38,43 +38,6 @@
 		<plugins>
 			<plugin>
 				<groupId>org.apache.maven.plugins</groupId>
-<<<<<<< HEAD
-				<artifactId>maven-site-plugin</artifactId>
-				
-				<configuration>
-					<reportPlugins>
-						<plugin>
-							<groupId>org.apache.maven.plugins</groupId>
-							<artifactId>maven-javadoc-plugin</artifactId>
-							<configuration>
-								<encoding>UTF-8</encoding>
-							</configuration>
-							<reports>
-								<report>javadoc</report>
-							</reports>
-						</plugin>
-						<plugin>
-							<groupId>org.apache.maven.plugins</groupId>
-							<artifactId>maven-jxr-plugin</artifactId>
-						</plugin>
-						<plugin>
-							<artifactId>maven-surefire-report-plugin</artifactId>
-						</plugin>
-						<plugin>
-							<groupId>org.codehaus.mojo</groupId>
-							<artifactId>cobertura-maven-plugin</artifactId>
-						</plugin>
-						<plugin>
-							<groupId>org.apache.maven.plugins</groupId>
-							<artifactId>maven-checkstyle-plugin</artifactId>
-							<version>2.12.1</version>
-							<configuration>
-								<configLocation>../src/main/resources/esigate_checks.xml</configLocation>
-								<headerLocation>../src/main/resources/LICENSE-2.0.txt</headerLocation>
-							</configuration>
-						</plugin>
-					</reportPlugins>
-=======
 				<artifactId>maven-javadoc-plugin</artifactId>
 				<reportSets>
 					<reportSet>
@@ -102,17 +65,8 @@
 				<configuration>
 					<configLocation>checkstyle.xml</configLocation>
 					<headerLocation>LICENSE-2.0.txt</headerLocation>
->>>>>>> 5f5c58c6
 				</configuration>
 			</plugin>
-			<plugin>
-					<groupId>org.apache.maven.plugins</groupId>
-					<artifactId>maven-checkstyle-plugin</artifactId>
-					<configuration>
-						<configLocation>../src/main/resources/esigate_checks.xml</configLocation>
-						<headerLocation>../src/main/resources/LICENSE-2.0.txt</headerLocation>
-					</configuration>
-				</plugin>
 		</plugins>
 	</reporting>
 </project>